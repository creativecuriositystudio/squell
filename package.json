--- conflicted
+++ resolved
@@ -1,10 +1,6 @@
 {
   "name": "squell",
-<<<<<<< HEAD
-  "version": "1.0.0-alpha.37",
-=======
-  "version": "2.0.0",
->>>>>>> dfb798ca
+  "version": "2.0.1",
   "main": "dist/index.js",
   "bugs": "https://github.com/creativecuriositystudio/squell/issues",
   "keywords": [
